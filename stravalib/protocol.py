"""
Low-level classes for interacting directly with the Strava API webservers.
"""
from __future__ import division, absolute_import, print_function, unicode_literals
import abc
import logging
from six.moves.urllib.parse import urlunsplit, urljoin, urlencode
import functools

import six

import requests

from stravalib import exc


class ApiV3(object):
    """
    This class is responsible for performing the HTTP requests, rate limiting, and error handling.
    """
    __metaclass__ = abc.ABCMeta

    server = 'www.strava.com'
    # Note: The hostname for webhook events is different than normal API requests
    # (via http://strava.github.io/api/partner/v3/events/)
    server_webhook_events = 'api.strava.com'
    api_base = '/api/v3'

    def __init__(self, access_token=None, requests_session=None, rate_limiter=None):
        """
        Initialize this protocol client, optionally providing a (shared) :class:`requests.Session`
        object.

        :param access_token: The token that provides access to a specific Strava account.
        :type access_token: str

        :param requests_session: An existing :class:`requests.Session` object to use.
        :type requests_session::class:`requests.Session`
        """
        self.log = logging.getLogger('{0.__module__}.{0.__name__}'.format(self.__class__))
        self.access_token = access_token
        if requests_session:
            self.rsession = requests_session
        else:
            self.rsession = requests.Session()

        if rate_limiter is None:
            # Make it a dummy function, so we don't have to check if it's defined before
            # calling it later
            rate_limiter = lambda: None

        self.rate_limiter = rate_limiter

    def authorization_url(self, client_id, redirect_uri, approval_prompt='auto', scope=None, state=None):
        """
        Get the URL needed to authorize your application to access a Strava user's information.

        See http://strava.github.io/api/v3/oauth/

        :param client_id: The numeric developer client id.
        :type client_id: int

        :param redirect_uri: The URL that Strava will redirect to after successful (or failed) authorization.
        :type redirect_uri: str

        :param approval_prompt: Whether to prompt for approval even if approval already granted to app.
                                Choices are 'auto' or 'force'.  (Default is 'auto')
        :type approval_prompt: str

        :param scope: The access scope required.  Omit to imply "public".
                      Valid values are 'write', 'view_private', 'view_private,write', 'write,view_private'.
        :type scope: str

        :param state: An arbitrary variable that will be returned to your application in the redirect URI.
        :type state: str

        :return: The URL to use for authorization link.
        :rtype: str
        """
        assert approval_prompt in ('auto', 'force')
        if isinstance(scope, (list, tuple)):
            scope = ','.join(scope)
        assert scope in (None, 'write', 'view_private', 'write,view_private', 'view_private,write')

        params = {'client_id': client_id,
                  'redirect_uri': redirect_uri,
                  'approval_prompt': approval_prompt,
                  'response_type': 'code'}
        if scope is not None:
            params['scope'] = scope
        if state is not None:
            params['state'] = state

        return urlunsplit(('https', self.server, '/oauth/authorize', urlencode(params), ''))

    def exchange_code_for_token(self, client_id, client_secret, code):
        """
        Exchange the temporary authorization code (returned with redirect from strava authorization URL)
        for a permanent access token.

        :param client_id: The numeric developer client id.
        :type client_id: int

        :param client_secret: The developer client secret
        :type client_secret: str

        :param code: The temporary authorization code
        :type code: str

        :return: The access token.
        :rtype: str
        """
        response = self._request('https://{0}/oauth/token'.format(self.server),
                                 params={'client_id': client_id, 'client_secret': client_secret, 'code': code},
                                 method='POST')
        token = response['access_token']
        self.access_token = token
        return token

    def _resolve_url(self, url, use_webhook_server):
        server = use_webhook_server and self.server_webhook_events or self.server
        if not url.startswith('http'):
<<<<<<< HEAD
            url = urljoin('https://{0}'.format(self.server), self.api_base + '/' + url.strip('/'))
        return url

    def _request(self, url, params=None, files=None, method='GET', check_for_errors=True):
        """
        Perform the underlying request, returning the parsed JSON results.

        :param url: The request URL.
        :type url: str

        :param params: Request parameters
        :type params: Dict[str,Any]

        :param files: Dictionary of file name to file-like objects.
        :type files: Dict[str,file]

        :param method: The request method (GET/POST/etc.)
        :type method: str

        :param check_for_errors: Whether to raise
        :type check_for_errors: bool

        :return: The parsed JSON response.
        :rtype: Dict[str,Any]
        """
        url = self._resolve_url(url)
=======
            url = urlparse.urljoin('https://{0}'.format(server), self.api_base + '/' + url.strip('/'))
        return url

    def _request(self, url, params=None, files=None, method='GET', check_for_errors=True, use_webhook_server=False):

        url = self._resolve_url(url, use_webhook_server)
>>>>>>> af769ea4
        self.log.info("{method} {url!r} with params {params!r}".format(method=method, url=url, params=params))
        if params is None:
            params = {}
        if self.access_token:
            params['access_token'] = self.access_token

        methods = {'GET': self.rsession.get,
                   'POST': functools.partial(self.rsession.post, files=files),
                   'PUT': self.rsession.put,
                   'DELETE': self.rsession.delete}

        try:
            requester = methods[method.upper()]
        except KeyError:
            raise ValueError("Invalid/unsupported request method specified: {0}".format(method))

        raw = requester(url, params=params)
        if check_for_errors:
            self._handle_protocol_error(raw)

        # 204 = No content
        if raw.status_code in [204]:
            resp = {}
        else:
            resp = raw.json()

        # TODO: We should parse the response to get the rate limit details and
        # update our rate limiter.
        # see: http://strava.github.io/api/#access

        # At this stage we should assume that request was successful and we should invoke
        # our rate limiter.  (Note that this may need to be reviewed; some failures may
        # also count toward the limit?)
        self.rate_limiter()

        return resp

    def _handle_protocol_error(self, response):
        """
        Parses the raw response from the server, raising a :class:`stravalib.exc.Fault` if the
        server returned an error.

        :param response: The response object.
        :raises Fault: If the response contains an error.
        """
        error_str = None
        try:
            json_response = response.json()
        except ValueError:
            pass
        else:
            if 'message' in json_response or 'errors' in json_response:
                error_str = '{0}: {1}'.format(json_response.get('message', 'Undefined error'), json_response.get('errors'))

        x = None
        if 400 <= response.status_code < 500:
            x = requests.exceptions.HTTPError('%s Client Error: %s [%s]' % (response.status_code, response.reason, error_str))
        elif 500 <= response.status_code < 600:
            x = requests.exceptions.HTTPError('%s Server Error: %s [%s]' % (response.status_code, response.reason, error_str))
        elif error_str:
            x = exc.Fault(error_str)

        if x is not None:
            raise x

        return response

    def _extract_referenced_vars(self, s):
        """
        Utility method to find the referenced format variables in a string.
        (Assumes string.format() format vars.)
        :param s: The string that contains format variables. (e.g. "{foo}-text")
        :return: The list of referenced variable names. (e.g. ['foo'])
        :rtype: list
        """
        d = {}
        while True:
            try:
                s.format(**d)
            except KeyError as exc:
                # exc.args[0] contains the name of the key that was not found;
                # 0 is used because it appears to work with all types of placeholders.
                d[exc.args[0]] = 0
            else:
                break
        return d.keys()

    def get(self, url, check_for_errors=True, use_webhook_server=False, **kwargs):
        """
        Performs a generic GET request for specified params, returning the response.
        """
        referenced = self._extract_referenced_vars(url)
        url = url.format(**kwargs)
        params = dict([(k, v) for k, v in kwargs.items() if not k in referenced])
        return self._request(url, params=params, check_for_errors=check_for_errors, use_webhook_server=use_webhook_server)

    def post(self, url, files=None, check_for_errors=True, use_webhook_server=False, **kwargs):
        """
        Performs a generic POST request for specified params, returning the response.
        """
        referenced = self._extract_referenced_vars(url)
        url = url.format(**kwargs)
        params = dict([(k, v) for k, v in kwargs.items() if not k in referenced])
        return self._request(url, params=params, files=files, method='POST', check_for_errors=check_for_errors, use_webhook_server=use_webhook_server)

    def put(self, url, check_for_errors=True, use_webhook_server=False, **kwargs):
        """
        Performs a generic PUT request for specified params, returning the response.
        """
        referenced = self._extract_referenced_vars(url)
        url = url.format(**kwargs)
        params = dict([(k, v) for k, v in kwargs.items() if not k in referenced])
        return self._request(url, params=params, method='PUT', check_for_errors=check_for_errors, use_webhook_server=use_webhook_server)<|MERGE_RESOLUTION|>--- conflicted
+++ resolved
@@ -120,11 +120,10 @@
     def _resolve_url(self, url, use_webhook_server):
         server = use_webhook_server and self.server_webhook_events or self.server
         if not url.startswith('http'):
-<<<<<<< HEAD
-            url = urljoin('https://{0}'.format(self.server), self.api_base + '/' + url.strip('/'))
+            url = urljoin('https://{0}'.format(server), self.api_base + '/' + url.strip('/'))
         return url
 
-    def _request(self, url, params=None, files=None, method='GET', check_for_errors=True):
+    def _request(self, url, params=None, files=None, method='GET', check_for_errors=True, use_webhook_server=False):
         """
         Perform the underlying request, returning the parsed JSON results.
 
@@ -143,18 +142,13 @@
         :param check_for_errors: Whether to raise
         :type check_for_errors: bool
 
+        :param use_webhook_server: Whether to use the webhook server for this request.
+        :type use_webhook_server: bool
+
         :return: The parsed JSON response.
         :rtype: Dict[str,Any]
         """
-        url = self._resolve_url(url)
-=======
-            url = urlparse.urljoin('https://{0}'.format(server), self.api_base + '/' + url.strip('/'))
-        return url
-
-    def _request(self, url, params=None, files=None, method='GET', check_for_errors=True, use_webhook_server=False):
-
         url = self._resolve_url(url, use_webhook_server)
->>>>>>> af769ea4
         self.log.info("{method} {url!r} with params {params!r}".format(method=method, url=url, params=params))
         if params is None:
             params = {}
