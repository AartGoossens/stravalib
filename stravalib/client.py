--- conflicted
+++ resolved
@@ -1296,8 +1296,6 @@
         raw = self.protocol.get('/routes/{id}', id=route_id)
         return model.Route.deserialize(raw, bind_client=self)
 
-<<<<<<< HEAD
-=======
     def create_subscription(self, client_id, client_secret, callback_url,
                             object_type=model.Subscription.OBJECT_TYPE_ACTIVITY,
                             aspect_type=model.Subscription.ASPECT_TYPE_CREATE,
@@ -1358,7 +1356,6 @@
         """
         raise NotImplementedError
 
->>>>>>> af769ea4
 
 class BatchedResultsIterator(object):
     """
